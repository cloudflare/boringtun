[package]
name = "boringtun"
description = "an implementation of the WireGuard® protocol designed for portability and speed"
<<<<<<< HEAD
version = "0.5.2"
authors = [
    "Noah Kennedy <nkennedy@cloudflare.com>",
    "Andy Grover <agrover@cloudflare.com>",
    "Jeff Hiner <jhiner@cloudflare.com>",
=======
version = "0.5.0-pre.0"
authors = [
  "Noah Kennedy <nkennedy@cloudflare.com>",
  "Andy Grover <agrover@cloudflare.com>",
>>>>>>> 3147d07c
]
license = "BSD-3-Clause"
repository = "https://github.com/cloudflare/boringtun"
documentation = "https://docs.rs/boringtun/0.5.2/boringtun/"
edition = "2018"

[features]
default = []
device = ["socket2", "thiserror"]
jni-bindings = ["ffi-bindings", "jni"]
ffi-bindings = ["tracing-subscriber"]
# mocks std::time::Instant with mock_instant
mock-instant = ["mock_instant"]

[dependencies]
base64 = "0.21"
hex = "0.4"
untrusted = "0.9.0"
libc = "0.2"
parking_lot = "0.12"
<<<<<<< HEAD
tracing = "0.1.29"
tracing-subscriber = { version = "0.3", features = ["fmt"], optional = true }
ip_network = "0.4.1"
ip_network_table = "0.2.0"
ring = "0.16"
x25519-dalek = { version = "=2.0.0-rc.2", features = [
    "reusable_secrets",
    "static_secrets",
] }
rand_core = { version = "0.6.3", features = ["getrandom"] }
chacha20poly1305 = "0.10.0-pre.1"
aead = "0.5.0-pre.2"
=======
tracing = "0.1.37"
ip_network = "0.4.1"
ip_network_table = "0.2.0"
ring = "0.16"
x25519-dalek = { version = "2.0.0-rc.2", features = [
  "reusable_secrets",
  "static_secrets",
] }
rand_core = { version = "0.6.4", features = ["getrandom"] }
chacha20poly1305 = "0.10.1"
aead = "0.5.2"
>>>>>>> 3147d07c
blake2 = "0.10"
hmac = "0.12"
jni = { version = "0.19.0", optional = true }
mock_instant = { version = "0.2", optional = true }
socket2 = { version = "0.4.7", features = ["all"], optional = true }
thiserror = { version = "1", optional = true }

[target.'cfg(unix)'.dependencies]
nix = { version = "0.25", default-features = false, features = [
    "time",
    "user",
] }

[dev-dependencies]
etherparse = "0.12"
tracing-subscriber = "0.3"
criterion = { version = "0.4.0", features = ["html_reports"] }

<<<<<<< HEAD
[lib]
crate-type = ["staticlib", "cdylib", "rlib"]
=======
[target.'cfg(target_os="android")'.dependencies]
jni = "0.21.1"

[target.'cfg(target_os="macos")'.dependencies]
nix = "0.26.2"
>>>>>>> 3147d07c

[[bench]]
name = "crypto_benches"
harness = false<|MERGE_RESOLUTION|>--- conflicted
+++ resolved
@@ -1,18 +1,11 @@
 [package]
 name = "boringtun"
 description = "an implementation of the WireGuard® protocol designed for portability and speed"
-<<<<<<< HEAD
 version = "0.5.2"
-authors = [
-    "Noah Kennedy <nkennedy@cloudflare.com>",
-    "Andy Grover <agrover@cloudflare.com>",
-    "Jeff Hiner <jhiner@cloudflare.com>",
-=======
-version = "0.5.0-pre.0"
 authors = [
   "Noah Kennedy <nkennedy@cloudflare.com>",
   "Andy Grover <agrover@cloudflare.com>",
->>>>>>> 3147d07c
+  "Jeff Hiner <jhiner@cloudflare.com>",
 ]
 license = "BSD-3-Clause"
 repository = "https://github.com/cloudflare/boringtun"
@@ -33,21 +26,8 @@
 untrusted = "0.9.0"
 libc = "0.2"
 parking_lot = "0.12"
-<<<<<<< HEAD
-tracing = "0.1.29"
+tracing = "0.1.37"
 tracing-subscriber = { version = "0.3", features = ["fmt"], optional = true }
-ip_network = "0.4.1"
-ip_network_table = "0.2.0"
-ring = "0.16"
-x25519-dalek = { version = "=2.0.0-rc.2", features = [
-    "reusable_secrets",
-    "static_secrets",
-] }
-rand_core = { version = "0.6.3", features = ["getrandom"] }
-chacha20poly1305 = "0.10.0-pre.1"
-aead = "0.5.0-pre.2"
-=======
-tracing = "0.1.37"
 ip_network = "0.4.1"
 ip_network_table = "0.2.0"
 ring = "0.16"
@@ -58,35 +38,26 @@
 rand_core = { version = "0.6.4", features = ["getrandom"] }
 chacha20poly1305 = "0.10.1"
 aead = "0.5.2"
->>>>>>> 3147d07c
 blake2 = "0.10"
 hmac = "0.12"
-jni = { version = "0.19.0", optional = true }
-mock_instant = { version = "0.2", optional = true }
-socket2 = { version = "0.4.7", features = ["all"], optional = true }
+jni = { version = "0.21.1", optional = true }
+mock_instant = { version = "0.3", optional = true }
+socket2 = { version = "0.5.3", features = ["all"], optional = true }
 thiserror = { version = "1", optional = true }
 
 [target.'cfg(unix)'.dependencies]
-nix = { version = "0.25", default-features = false, features = [
-    "time",
-    "user",
+nix = { version = "0.26", default-features = false, features = [
+  "time",
+  "user",
 ] }
 
 [dev-dependencies]
-etherparse = "0.12"
+etherparse = "0.13"
 tracing-subscriber = "0.3"
 criterion = { version = "0.4.0", features = ["html_reports"] }
 
-<<<<<<< HEAD
 [lib]
 crate-type = ["staticlib", "cdylib", "rlib"]
-=======
-[target.'cfg(target_os="android")'.dependencies]
-jni = "0.21.1"
-
-[target.'cfg(target_os="macos")'.dependencies]
-nix = "0.26.2"
->>>>>>> 3147d07c
 
 [[bench]]
 name = "crypto_benches"
