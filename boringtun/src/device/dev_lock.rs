// Copyright (c) 2019 Cloudflare, Inc. All rights reserved.
// SPDX-License-Identifier: BSD-3-Clause

use parking_lot::{Condvar, Mutex, RwLock, RwLockReadGuard};
use std::ops::Deref;

/// A special type of read/write lock, that makes the following assumptions:
/// a) Read access is frequent, and has to be very fast, so we want to hold it indefinitely
/// b) Write access is very rare (think less than once per second) and can be a bit slower
/// c) A thread that holds a read lock, can ask for an upgrade to a write lock, cooperatively asking other threads to yield their locks
pub struct Lock<T: ?Sized> {
    wants_write: (Mutex<bool>, Condvar),
    inner: RwLock<T>, // Although parking lot lock is upgradable, it does not allow a two staged mark + lock upgrade
}

impl<T> Lock<T> {
    /// New lock
    pub fn new(user_data: T) -> Lock<T> {
        Lock {
            wants_write: (Mutex::new(false), Condvar::new()),
            inner: RwLock::new(user_data),
        }
    }
}

impl<T: ?Sized> Lock<T> {
    /// Acquire a read lock
    pub fn read(&self) -> LockReadGuard<T> {
<<<<<<< HEAD
        let (ref lock, ref cvar) = &self.wants_write;
=======
        let (lock, cvar) = &self.wants_write;
>>>>>>> 3147d07c
        let mut wants_write = lock.lock();
        while *wants_write {
            // We have a writer and we want to wait for it to go away
            cvar.wait(&mut wants_write);
        }

        LockReadGuard {
            wants_write: &self.wants_write,
            inner: self.inner.read(),
        }
    }
}

pub struct LockReadGuard<'a, T: 'a + ?Sized> {
    wants_write: &'a (Mutex<bool>, Condvar),
    inner: RwLockReadGuard<'a, T>,
}

impl<'a, T: ?Sized> LockReadGuard<'a, T> {
    /// Perform a closure on a mutable reference of the inner locked value.
    ///
    /// # Parameters
    ///
    /// `prep_func` - A closure that will run once, after the lock marks its intention to write,
    /// this can be used to tell other threads to yield their read locks temporarily. It will be passed
    /// an immutable reference to the inner value.
    ///
    /// `mut_func` - A closure that will run once write access is gained. It iwll be passed a mutable reference
    /// to the inner value.
    ///
    pub fn try_writeable<U, P: FnOnce(&T), F: FnOnce(&mut T) -> U>(
        &mut self,
        prep_func: P,
        mut_func: F,
    ) -> Option<U> {
        // First tell everyone that we want to write now, this will prevent any new reader from starting until we are done.
        {
            let &(ref lock, cvar) = &self.wants_write;
            let mut wants_write = lock.lock();

            RwLockReadGuard::unlocked(&mut self.inner, move || {
                while *wants_write {
                    // We have a writer and we want to wait for it to go away
                    cvar.wait(&mut wants_write);
                }

                *wants_write = true;
            });
        }

        // Second stage is to run the prep function
        prep_func(&*self.inner);

        let lock = RwLockReadGuard::rwlock(&self.inner);

        // Third stage is to perform our op under a write lock
        let ret = Some(RwLockReadGuard::unlocked(&mut self.inner, move || {
            // There is no race here because wants_write blocks other threads
            let mut write_access = lock.write();
            mut_func(&mut *write_access)
        }));

        // Finally signal other threads
<<<<<<< HEAD
        let (ref lock, ref cvar) = &self.wants_write;
=======
        let (lock, cvar) = &self.wants_write;
>>>>>>> 3147d07c
        let mut wants_write = lock.lock();
        *wants_write = false;
        cvar.notify_all();

        ret
    }
}

impl<'a, T: ?Sized> Deref for LockReadGuard<'a, T> {
    type Target = T;

    fn deref(&self) -> &T {
        &self.inner
    }
}<|MERGE_RESOLUTION|>--- conflicted
+++ resolved
@@ -26,11 +26,7 @@
 impl<T: ?Sized> Lock<T> {
     /// Acquire a read lock
     pub fn read(&self) -> LockReadGuard<T> {
-<<<<<<< HEAD
-        let (ref lock, ref cvar) = &self.wants_write;
-=======
         let (lock, cvar) = &self.wants_write;
->>>>>>> 3147d07c
         let mut wants_write = lock.lock();
         while *wants_write {
             // We have a writer and we want to wait for it to go away
@@ -94,11 +90,7 @@
         }));
 
         // Finally signal other threads
-<<<<<<< HEAD
-        let (ref lock, ref cvar) = &self.wants_write;
-=======
         let (lock, cvar) = &self.wants_write;
->>>>>>> 3147d07c
         let mut wants_write = lock.lock();
         *wants_write = false;
         cvar.notify_all();
