--- conflicted
+++ resolved
@@ -13,7 +13,7 @@
 use std::slice;
 
 #[allow(non_camel_case_types)]
-#[repr(C)]
+#[repr(u32)]
 /// Indicates the operation required from the caller
 pub enum result_type {
     /// No operation is required.
@@ -116,7 +116,7 @@
 
 /// Frees memory of the string given by `x25519_key_to_hex` or `x25519_key_to_base64`
 #[no_mangle]
-pub unsafe extern "C" fn x25519_key_to_str_free(stringified_key: *mut c_char)  {
+pub unsafe extern "C" fn x25519_key_to_str_free(stringified_key: *mut c_char) {
     CString::from_raw(stringified_key);
 }
 
@@ -210,17 +210,9 @@
 ) -> wireguard_result {
     let tunnel = tunnel.as_ref().unwrap();
     // Slices are not owned, and therefore will not be freed by Rust
-<<<<<<< HEAD
-    let src = unsafe { slice::from_raw_parts(src, src_size as usize) };
-    let dst = unsafe { slice::from_raw_parts_mut(dst, dst_size as usize) };
-    let res = tunnel.tunnel_to_network(src, dst);
-    mem::forget(tunnel); // Don't let Rust free the tunnel
-    wireguard_result::from(res)
-=======
     let src = slice::from_raw_parts(src, src_size as usize);
     let dst = slice::from_raw_parts_mut(dst, dst_size as usize);
-    tunnel.tunnel_to_network(src, dst)
->>>>>>> 7dc62bb8
+    wireguard_result::from(tunnel.tunnel_to_network(src, dst))
 }
 
 /// Read a UDP packet from the server.
@@ -235,17 +227,9 @@
 ) -> wireguard_result {
     let tunnel = tunnel.as_ref().unwrap();
     // Slices are not owned, and therefore will not be freed by Rust
-<<<<<<< HEAD
-    let src = unsafe { slice::from_raw_parts(src, src_size as usize) };
-    let dst = unsafe { slice::from_raw_parts_mut(dst, dst_size as usize) };
-    let res = tunnel.network_to_tunnel(src, dst);
-    mem::forget(tunnel); // Don't let Rust free the tunnel
-    wireguard_result::from(res)
-=======
     let src = slice::from_raw_parts(src, src_size as usize);
     let dst = slice::from_raw_parts_mut(dst, dst_size as usize);
-    tunnel.network_to_tunnel(src, dst)
->>>>>>> 7dc62bb8
+    wireguard_result::from(tunnel.network_to_tunnel(src, dst))
 }
 
 /// This is a state keeping function, that need to be called preriodically.
@@ -258,15 +242,8 @@
 ) -> wireguard_result {
     let tunnel = tunnel.as_ref().unwrap();
     // Slices are not owned, and therefore will not be freed by Rust
-<<<<<<< HEAD
-    let dst = unsafe { slice::from_raw_parts_mut(dst, dst_size as usize) };
-    let res = tunnel.update_timers(dst);
-    mem::forget(tunnel); // Don't let Rust free the tunnel
-    wireguard_result::from(res)
-=======
     let dst = slice::from_raw_parts_mut(dst, dst_size as usize);
-    tunnel.update_timers(dst)
->>>>>>> 7dc62bb8
+    wireguard_result::from(tunnel.update_timers(dst))
 }
 
 /// Performs an iternal benchmark, and returns its result as a C-string.
