--- conflicted
+++ resolved
@@ -1,17 +1,14 @@
 /// Simple implementation of the client side of the WireGuard protocol
 extern crate base64;
 extern crate hex;
-<<<<<<< HEAD
+#[cfg(target_os = "android")]
+extern crate jni;
 extern crate libc;
-=======
-#[cfg(target_os="android")]
-extern crate jni;
->>>>>>> 7dc62bb8
 extern crate rand;
 extern crate spin;
 
+#[cfg(target_os = "android")]
+pub mod cfjni;
 pub mod crypto;
-#[cfg(target_os="android")]
-pub mod cfjni;
 pub mod ffi;
 pub mod noise;